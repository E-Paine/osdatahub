--- conflicted
+++ resolved
@@ -1,14 +1,10 @@
-<<<<<<< HEAD
 from typing import Union
-=======
-from typing import Union, Optional
->>>>>>> 6e50a66a
+
+from typing import Union
 
 from geojson import FeatureCollection
 from osdatahub.grow_list import GrowList
 from shapely.geometry import LinearRing
-
-from osdatahub.grow_list import GrowList
 
 
 def clean_features(feature_list: list, geom_type: str) -> list:
