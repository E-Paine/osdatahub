import pathlib
from setuptools import setup, find_packages


# The directory containing this file
HERE = pathlib.Path(__file__).parent


# The text of the README file
README = (HERE / "README.md").read_text()


CLASSIFIERS = [
    "Natural Language :: English",
    "Intended Audience :: Developers",
    "Intended Audience :: Science/Research",
    "Programming Language :: Python :: 3.7",
    "Programming Language :: Python :: 3.8",
    "Programming Language :: Python :: 3.9",
    "Programming Language :: Python :: 3.10",
    "Topic :: Utilities",
    "Topic :: Scientific/Engineering :: GIS",
]


<<<<<<< HEAD
REQUIREMENTS = [
    "geojson==2.5.0",
    "requests==2.25.0",
    "typeguard==2.13.0",
    "shapely==1.8.0",
]


TEST_REQUIREMENTS = ["pytest", "requests-mock"]
=======
REQUIREMENTS = ["geojson==2.5.0",
                "requests==2.25.0",
                "typeguard==2.13.0",
                "shapely==1.8.0"
                ]


TEST_REQUIREMENTS = ["pytest",
                     "requests-mock",
                     "myst-parser==0.15.2"
                     ]
>>>>>>> 2a64c711


setup(
    name="osdatahub",
    version="0.1.0",
    python_requires=">=3.7",
    description="osdatahub is Ordnance Survey's (OS) Python API wrapper, designed to make data from the OS Data Hub APIs readily accessible to developers.",
    long_description=README,
    long_description_content_type="text/markdown",
    url="https://github.com/OrdnanceSurvey/osdatahub",
    author="OS Rapid Prototyping",
    author_email="rapidprototyping@os.uk",
    license="OGL",
    classifiers=CLASSIFIERS,
    install_requires=REQUIREMENTS,
    extras_require={"dev": TEST_REQUIREMENTS},
    packages=find_packages("src"),
    package_dir={"": "src"},
    include_package_data=True,
)<|MERGE_RESOLUTION|>--- conflicted
+++ resolved
@@ -23,17 +23,6 @@
 ]
 
 
-<<<<<<< HEAD
-REQUIREMENTS = [
-    "geojson==2.5.0",
-    "requests==2.25.0",
-    "typeguard==2.13.0",
-    "shapely==1.8.0",
-]
-
-
-TEST_REQUIREMENTS = ["pytest", "requests-mock"]
-=======
 REQUIREMENTS = ["geojson==2.5.0",
                 "requests==2.25.0",
                 "typeguard==2.13.0",
@@ -45,7 +34,6 @@
                      "requests-mock",
                      "myst-parser==0.15.2"
                      ]
->>>>>>> 2a64c711
 
 
 setup(
